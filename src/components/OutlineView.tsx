--- conflicted
+++ resolved
@@ -5,7 +5,7 @@
   generateAllContent, 
   generateAllContentWithResearch, 
   convertRomanceHeatLevel 
-} from '../services/aiServiceRouter';
+} from '../services/contentService';
 import { exportToPDF, exportToEPUB } from '../services/exportService';
 import { generateBookCover, generateBookCoverWithDALLE } from '../services/coverService';
 import AudiobookGenerator from './AudiobookGenerator';
@@ -63,11 +63,7 @@
           onUpdateBook(progress);
         }, () => isCancelled);
       } else {
-<<<<<<< HEAD
         updatedBook = await generateAllContent(updatedBook, region || 'us-east-1', (progress) => {
-=======
-        updatedBook = await generateAllContent(updatedBook, apiKeys, (progress) => {
->>>>>>> 52bec429
           onUpdateBook(progress);
         }, () => isCancelled);
       }
