import React, { useState } from 'react';
import { useEffect } from 'react';
import { Menu, Settings } from 'lucide-react';
import AuthWrapper from './components/AuthWrapper';
import { supabase } from './lib/supabase';
import BookSidebar from './components/BookSidebar';
import BookPrompt from './components/BookPrompt';
import OutlineView from './components/OutlineView';
import ChapterView from './components/ChapterView';
import BookEditor from './components/BookEditor';
import AIConfigPanel from './components/AIConfigPanel';
import { Book, BookChapter, SubChapter } from './types';
import { saveBook, loadBook } from './services/bookService';
import { getAIConfig, isLocalAIEnabled, getApiKeys } from './config/aiConfig';

function App() {
  const [currentStep, setCurrentStep] = useState<'prompt' | 'outline' | 'chapter' | 'edit'>('prompt');
  const [book, setBook] = useState<Book | null>(null);
  const [selectedChapter, setSelectedChapter] = useState<BookChapter | null>(null);
  const [sidebarOpen, setSidebarOpen] = useState(false);
  const [isCancelled, setIsCancelled] = useState(false);
  const [showAIConfig, setShowAIConfig] = useState(false);
  
  // Handle OAuth callback
  useEffect(() => {
    const { data: { subscription } } = supabase.auth.onAuthStateChange((event, session) => {
      if (event === 'SIGNED_IN' && session) {
        // OAuth callback successful
        console.log('OAuth sign in successful');
      }
    });

    return () => subscription.unsubscribe();
  }, []);

<<<<<<< HEAD
  const apiKeys = {
    perplexity: import.meta.env.VITE_PERPLEXITY_API_KEY || ''
  };
  
  const region = 'us-east-1'; // Default AWS region
=======
  // Get API keys based on current AI configuration
  const apiKeys = getApiKeys();
>>>>>>> 52bec429

  const handleBookGenerated = (generatedBook: Book) => {
    saveBookToDatabase(generatedBook);
    setBook(generatedBook);
    setCurrentStep('outline');
  };

  const saveBookToDatabase = async (bookToSave: Book) => {
    try {
      await saveBook(bookToSave);
    } catch (error) {
      console.error('Error saving book:', error);
    }
  };

  const handleChapterClick = (chapter: BookChapter) => {
    setSelectedChapter(chapter);
    setCurrentStep('chapter');
  };

  const handleBackToOutline = () => {
    setSelectedChapter(null);
    setCurrentStep('outline');
  };

  const handleUpdateChapter = (updatedChapter: BookChapter) => {
    if (!book) return;
    
    const updatedChapters = book.chapters.map(ch => 
      ch.id === updatedChapter.id ? updatedChapter : ch
    );
    
    const updatedBook = { ...book, chapters: updatedChapters };
    setBook(updatedBook);
    setSelectedChapter(updatedChapter);
    
    // Auto-save progress
    saveBookToDatabase(updatedBook);
  };

  const handleNewBook = () => {
    setBook(null);
    setSelectedChapter(null);
    setCurrentStep('prompt');
  };

  const handleSelectBook = async (selectedBook: Book) => {
    try {
      const fullBook = await loadBook(selectedBook.id);
      if (fullBook) {
        setBook(fullBook);
        setSelectedChapter(null);
        setIsCancelled(false);
        // Check if we're in edit mode from URL hash
        const hash = window.location.hash;
        if (hash.startsWith('#edit/')) {
          setCurrentStep('edit');
        } else {
          setCurrentStep('outline');
        }
        setSidebarOpen(false);
      }
    } catch (error) {
      console.error('Error loading book:', error);
      alert('Failed to load book. Please try again.');
    }
  };

  const handleNewBookFromSidebar = () => {
    setBook(null);
    setSelectedChapter(null);
    setCurrentStep('prompt');
    setIsCancelled(false);
    setSidebarOpen(false);
  };

  const handleEditBook = () => {
    if (book) {
      setCurrentStep('edit');
      window.location.hash = `#edit/${book.id}`;
    }
  };

  const handleBackFromEdit = () => {
    setCurrentStep('outline');
    window.location.hash = '';
  };

  // Handle URL hash changes for edit mode
  React.useEffect(() => {
    const handleHashChange = () => {
      const hash = window.location.hash;
      if (hash.startsWith('#edit/') && book) {
        setCurrentStep('edit');
      }
    };

    window.addEventListener('hashchange', handleHashChange);
    return () => window.removeEventListener('hashchange', handleHashChange);
  }, [book]);

  return (
    <AuthWrapper>
      <div className="flex h-screen">
        {/* Sidebar */}
        <BookSidebar
          isOpen={sidebarOpen}
          onToggle={() => setSidebarOpen(!sidebarOpen)}
          onSelectBook={handleSelectBook}
          onNewBook={handleNewBookFromSidebar}
          currentBookId={book?.id}
        />

        {/* Main Content */}
        <div className="flex-1 flex flex-col overflow-hidden">
          {/* Header */}
          <header className="bg-white shadow-sm border-b border-gray-200 px-4 py-4 lg:px-8">
            <div className="flex items-center justify-between">
              <div className="flex items-center gap-4">
                <button
                  onClick={() => setSidebarOpen(!sidebarOpen)}
                  className="lg:hidden p-2 rounded-lg hover:bg-gray-100 transition-colors duration-200"
                >
                  <Menu className="w-5 h-5 text-gray-600" />
                </button>
                <div className="flex items-center gap-4">
                  <img 
                    src="/generated-image.png" 
                    alt="Unstack Logo" 
                    className="h-10 w-auto"
                  />
                  <div>
                    <div className="flex items-center gap-2">
                      <h1 className="text-2xl font-bold text-gray-800">Unstack</h1>
                      {isLocalAIEnabled() && (
                        <span className="px-2 py-1 text-xs bg-blue-100 text-blue-800 rounded-full font-medium">
                          Local AI Mode
                        </span>
                      )}
                    </div>
                    <p className="text-gray-600 hidden sm:block">Create comprehensive eBooks with AI-powered research and generation</p>
                  </div>
                </div>
              </div>
              <div className="flex items-center gap-2">
                <button
                  onClick={() => setShowAIConfig(!showAIConfig)}
                  className="p-2 rounded-lg hover:bg-gray-100 transition-colors duration-200"
                  title="AI Configuration"
                >
                  <Settings className="w-5 h-5 text-gray-600" />
                </button>
              </div>
            </div>
          </header>

          {/* Content */}
          <main className="flex-1 overflow-y-auto p-4 lg:p-8">
            <div className="max-w-6xl mx-auto">
              {currentStep === 'prompt' && (
                <BookPrompt 
                  onBookGenerated={handleBookGenerated}
                  region={region}
                />
              )}

              {currentStep === 'outline' && book && (
                <OutlineView 
                  book={book}
                  onChapterClick={handleChapterClick}
                  onNewBook={handleNewBook}
                  onUpdateBook={(updatedBook) => {
                    setBook(updatedBook);
                    saveBookToDatabase(updatedBook);
                  }}
                  apiKeys={apiKeys}
                  region={region}
                  isCancelled={isCancelled}
                  onCancel={() => setIsCancelled(true)}
                  onResume={() => setIsCancelled(false)}
                />
              )}

              {currentStep === 'chapter' && selectedChapter && book && (
                <ChapterView 
                  chapter={selectedChapter}
                  onBack={handleBackToOutline}
                  onUpdateChapter={handleUpdateChapter}
                  apiKeys={apiKeys}
                  region={region}
                  isCancelled={isCancelled}
                  onCancel={() => setIsCancelled(true)}
                  onResume={() => setIsCancelled(false)}
                />
              )}

              {currentStep === 'edit' && book && (
                <BookEditor 
                  book={book}
                  onBack={handleBackFromEdit}
                  onUpdateBook={(updatedBook) => {
                    setBook(updatedBook);
                    saveBookToDatabase(updatedBook);
                  }}
                  apiKeys={apiKeys}
                />
              )}
            </div>
          </main>
        </div>

        {/* AI Configuration Panel */}
        <AIConfigPanel 
          isOpen={showAIConfig}
          onClose={() => setShowAIConfig(false)}
        />
      </div>
    </AuthWrapper>
  );
}

export default App;<|MERGE_RESOLUTION|>--- conflicted
+++ resolved
@@ -33,16 +33,11 @@
     return () => subscription.unsubscribe();
   }, []);
 
-<<<<<<< HEAD
   const apiKeys = {
     perplexity: import.meta.env.VITE_PERPLEXITY_API_KEY || ''
   };
   
   const region = 'us-east-1'; // Default AWS region
-=======
-  // Get API keys based on current AI configuration
-  const apiKeys = getApiKeys();
->>>>>>> 52bec429
 
   const handleBookGenerated = (generatedBook: Book) => {
     saveBookToDatabase(generatedBook);
