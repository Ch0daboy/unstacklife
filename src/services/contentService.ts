--- conflicted
+++ resolved
@@ -1,22 +1,13 @@
 import { Book, BookChapter, SubChapter } from '../types';
-<<<<<<< HEAD
 import { generateChapterOutline, generateContent, generateContentWithHeatLevel } from './bedrockService';
-=======
-import * as aiRouter from './aiServiceRouter';
-import * as bedrockService from './bedrockService';
->>>>>>> 52bec429
 import { researchTopic } from './perplexityService';
 import { v4 as uuidv4 } from 'uuid';
 
 export const researchAndGenerate = async (
   title: string,
   description: string,
-<<<<<<< HEAD
   apiKeys: {perplexity: string},
   region: string = 'us-east-1',
-=======
-  apiKeys: {bedrock?: any; gemini?: string; perplexity?: string},
->>>>>>> 52bec429
   isCancelledFn?: () => boolean
 ): Promise<string> => {
   // Check if cancelled before starting research
@@ -40,21 +31,12 @@
 
 Use the above research to create comprehensive, well-informed content.`;
   
-<<<<<<< HEAD
   return await generateContent(title, enhancedDescription, region, isCancelledFn);
-=======
-  const result = await aiRouter.generateContent(title, enhancedDescription, apiKeys, isCancelledFn);
-  return result.result;
->>>>>>> 52bec429
 };
 
 export const generateAllContent = async (
   book: Book,
-<<<<<<< HEAD
-  region: string = 'us-east-1',
-=======
-  apiKeys: any,
->>>>>>> 52bec429
+  region: string = 'us-east-1',
   onProgress: (book: Book) => void,
   isCancelledFn?: () => boolean
 ): Promise<Book> => {
@@ -70,13 +52,8 @@
     
     // Generate chapter outline if not exists
     if (!chapter.subChapters) {
-<<<<<<< HEAD
       const outline = await generateChapterOutline(chapter.title, chapter.description, region);
       chapter.subChapters = outline;
-=======
-      const outlineResult = await aiRouter.generateChapterOutline(chapter.title, chapter.description, apiKeys);
-      chapter.subChapters = outlineResult.result;
->>>>>>> 52bec429
       onProgress({ ...updatedBook });
     }
 
@@ -95,13 +72,8 @@
         onProgress({ ...updatedBook });
         
         // Generate content
-<<<<<<< HEAD
         const content = await generateContent(subChapter.title, subChapter.description, region, isCancelledFn);
         subChapter.content = content;
-=======
-        const contentResult = await aiRouter.generateContent(subChapter.title, subChapter.description, apiKeys, isCancelledFn);
-        subChapter.content = contentResult.result;
->>>>>>> 52bec429
         subChapter.status = 'completed';
         
         onProgress({ ...updatedBook });
@@ -120,12 +92,8 @@
 
 export const generateAllContentWithResearch = async (
   book: Book,
-<<<<<<< HEAD
   apiKeys: {perplexity: string},
   region: string = 'us-east-1',
-=======
-  apiKeys: {bedrock?: any; gemini?: string; perplexity?: string},
->>>>>>> 52bec429
   onProgress: (book: Book) => void,
   isCancelledFn?: () => boolean
 ): Promise<Book> => {
@@ -141,13 +109,8 @@
     
     // Generate chapter outline if not exists
     if (!chapter.subChapters) {
-<<<<<<< HEAD
       const outline = await generateChapterOutline(chapter.title, chapter.description, region);
       chapter.subChapters = outline;
-=======
-      const outlineResult = await aiRouter.generateChapterOutline(chapter.title, chapter.description, apiKeys);
-      chapter.subChapters = outlineResult.result;
->>>>>>> 52bec429
       onProgress({ ...updatedBook });
     }
 
@@ -187,11 +150,7 @@
 export const convertRomanceHeatLevel = async (
   originalBook: Book,
   newHeatLevel: string,
-<<<<<<< HEAD
-  region: string = 'us-east-1',
-=======
-  apiKeys: {bedrock?: any; gemini?: string; perplexity?: string},
->>>>>>> 52bec429
+  region: string = 'us-east-1',
   onProgress: (book: Book) => void
 ): Promise<Book> => {
   // Create a new book with updated heat level
@@ -240,7 +199,6 @@
         subChapter.status = 'generating';
         onProgress({ ...newBook });
         
-<<<<<<< HEAD
         // Generate content with new heat level context
         const content = await generateContentWithHeatLevel(
           subChapter.title, 
@@ -249,41 +207,6 @@
           originalBook.perspective || '',
           region
         );
-=======
-        // Generate content with new heat level context using Bedrock or Gemini fallback
-        let content: string;
-        try {
-          if (apiKeys.bedrock?.accessKeyId) {
-            content = await bedrockService.generateContentWithHeatLevel(
-              subChapter.title,
-              subChapter.description,
-              newHeatLevel,
-              originalBook.perspective || '',
-              apiKeys.bedrock
-            );
-          } else {
-            // Import geminiService if Bedrock not available
-            const { generateContentWithHeatLevel } = await import('./geminiService');
-            content = await generateContentWithHeatLevel(
-              subChapter.title,
-              subChapter.description,
-              newHeatLevel,
-              originalBook.perspective || '',
-              apiKeys.gemini!
-            );
-          }
-        } catch (error) {
-          // Fallback to Gemini if Bedrock fails
-          const { generateContentWithHeatLevel } = await import('./geminiService');
-          content = await generateContentWithHeatLevel(
-            subChapter.title,
-            subChapter.description,
-            newHeatLevel,
-            originalBook.perspective || '',
-            apiKeys.gemini!
-          );
-        }
->>>>>>> 52bec429
         
         subChapter.content = content;
         subChapter.status = 'completed';
