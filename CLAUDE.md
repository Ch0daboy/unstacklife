# CLAUDE.md

This file provides guidance to Claude Code (claude.ai/code) when working with code in this repository.

## Project Overview

<<<<<<< HEAD
BookGen is a React/TypeScript web application that generates AI-powered books and audiobooks. It uses Supabase for authentication and data storage, with AI services from Amazon Bedrock (Claude 3.5 Haiku for text, Titan Image Generator v2 for images) and Perplexity for research. The app supports multi-step book creation (prompt → outline → chapter writing → editing) and audiobook generation with TTS.
=======
BookGen is a React/TypeScript web application that generates AI-powered books and audiobooks. It uses Supabase for authentication and data storage, with AI services from Amazon Bedrock (primary) and Gemini (fallback) plus Perplexity for content generation. The app supports multi-step book creation (prompt → outline → chapter writing → editing) and audiobook generation with TTS.
>>>>>>> 52bec429

## Development Commands

### Core Commands
- `npm run dev` - Start development server with Vite
- `npm run build` - Build for production 
- `npm run lint` - Run ESLint on all TypeScript/React files
- `npm run preview` - Preview production build locally

### Environment Setup
Create a `.env` file with:
```env
# Supabase Configuration
VITE_SUPABASE_URL=your_supabase_project_url
VITE_SUPABASE_ANON_KEY=your_supabase_anon_key
<<<<<<< HEAD
VITE_AWS_ACCESS_KEY_ID=your_aws_access_key_id
VITE_AWS_SECRET_ACCESS_KEY=your_aws_secret_access_key
=======

# AI Services (Bedrock Primary, Gemini Fallback)
VITE_AWS_ACCESS_KEY_ID=your_aws_access_key_id
VITE_AWS_SECRET_ACCESS_KEY=your_aws_secret_access_key
VITE_AWS_REGION=us-east-1
VITE_GEMINI_API_KEY=your_gemini_api_key
>>>>>>> 52bec429
VITE_PERPLEXITY_API_KEY=your_perplexity_api_key
```

## Architecture Overview

### Core Application Flow
The app follows a multi-step workflow managed by `App.tsx`:
1. **prompt** - User inputs book requirements (BookPrompt component)
2. **outline** - Generated book outline review (OutlineView component)  
3. **chapter** - Individual chapter content generation (ChapterView component)
4. **edit** - Full book editing interface (BookEditor component)

### Directory Structure
```
src/
├── components/         # React components (11 files)
│   ├── AuthWrapper.tsx     # Supabase authentication wrapper
│   ├── BookPrompt.tsx      # Initial book generation form
│   ├── OutlineView.tsx     # Book outline display/editing
│   ├── ChapterView.tsx     # Chapter content generation
│   ├── BookEditor.tsx      # Full book editing interface
│   ├── BookSidebar.tsx     # Navigation sidebar
│   ├── AudiobookGenerator.tsx # TTS audiobook generation
│   └── [others]
├── services/          # Business logic services (12+ files)
│   ├── bookService.ts      # Supabase book CRUD operations
<<<<<<< HEAD
│   ├── contentService.ts   # AI content generation logic
│   ├── bedrockService.ts    # Amazon Bedrock API integration
│   ├── perplexityService.ts # Perplexity API integration
=======
│   ├── contentService.ts   # AI content generation logic  
│   ├── aiServiceRouter.ts  # AI service routing (Bedrock primary, Gemini fallback)
│   ├── bedrockService.ts   # Amazon Bedrock API integration (primary AI)
│   ├── geminiService.ts    # Google Gemini API integration (fallback AI)
│   ├── perplexityService.ts # Perplexity API integration (research)
>>>>>>> 52bec429
│   ├── ttsService.ts       # Text-to-speech audiobook generation
│   ├── exportService.ts    # PDF/ZIP export functionality
│   └── [others]
├── lib/               # Core utilities
│   ├── supabase.ts         # Supabase client configuration
│   ├── auth.ts             # Authentication utilities
│   └── database.ts         # Database schema types
├── types/             # TypeScript type definitions
│   └── index.ts            # Book, Chapter, AudiobookData interfaces
└── App.tsx            # Main application with step management
```

### Data Models
Core types defined in `src/types/index.ts`:
- **Book** - Main book entity with chapters, metadata, and status
- **BookChapter** - Individual chapters with subchapters 
- **SubChapter** - Nested content sections within chapters
- **AudiobookData** - TTS-generated audiobook with voice settings
- **AudioChapter** - Individual audio files per chapter

### State Management
- No external state management library used
- State managed through React hooks in main App component
- Book data persisted to Supabase automatically via `bookService.ts`
- Real-time updates handled through Supabase subscriptions

### Authentication
- Supabase Auth with OAuth providers supported
- AuthWrapper component handles authentication state
- User session management with auto-refresh tokens
- Protected routes require authenticated users

### AI Integration
- **Amazon Bedrock** - Primary content generation service with Claude 3.5 Sonnet
- **Gemini API** - Fallback content generation service
- **Perplexity API** - Research and fact-checking
- **Web Speech API** - Browser-native TTS for audiobooks
- Content generation supports multiple genres, tones, perspectives

## Key Implementation Details

### Service Layer Pattern
Services encapsulate business logic and external API calls:
- Each service handles one domain (books, content, TTS, etc.)
- Services return typed data matching TypeScript interfaces  
- Error handling with user-friendly messages
- API keys loaded from environment variables

### Component Architecture
- Functional components with TypeScript interfaces for props
- Lucide React for consistent iconography
- Tailwind CSS for styling with responsive design
- Components handle their own loading/error states

### Database Integration
- Supabase PostgreSQL with typed client
- Row Level Security (RLS) for user data isolation
- Real-time subscriptions for collaborative features
- Migration files in `supabase/migrations/`

### Development Guidelines
- TypeScript strict mode enabled
- ESLint configured for React hooks and TypeScript
- No testing framework currently configured
- Vite for fast development and optimized builds
- Tailwind CSS for consistent styling patterns<|MERGE_RESOLUTION|>--- conflicted
+++ resolved
@@ -4,11 +4,7 @@
 
 ## Project Overview
 
-<<<<<<< HEAD
 BookGen is a React/TypeScript web application that generates AI-powered books and audiobooks. It uses Supabase for authentication and data storage, with AI services from Amazon Bedrock (Claude 3.5 Haiku for text, Titan Image Generator v2 for images) and Perplexity for research. The app supports multi-step book creation (prompt → outline → chapter writing → editing) and audiobook generation with TTS.
-=======
-BookGen is a React/TypeScript web application that generates AI-powered books and audiobooks. It uses Supabase for authentication and data storage, with AI services from Amazon Bedrock (primary) and Gemini (fallback) plus Perplexity for content generation. The app supports multi-step book creation (prompt → outline → chapter writing → editing) and audiobook generation with TTS.
->>>>>>> 52bec429
 
 ## Development Commands
 
@@ -24,17 +20,8 @@
 # Supabase Configuration
 VITE_SUPABASE_URL=your_supabase_project_url
 VITE_SUPABASE_ANON_KEY=your_supabase_anon_key
-<<<<<<< HEAD
 VITE_AWS_ACCESS_KEY_ID=your_aws_access_key_id
 VITE_AWS_SECRET_ACCESS_KEY=your_aws_secret_access_key
-=======
-
-# AI Services (Bedrock Primary, Gemini Fallback)
-VITE_AWS_ACCESS_KEY_ID=your_aws_access_key_id
-VITE_AWS_SECRET_ACCESS_KEY=your_aws_secret_access_key
-VITE_AWS_REGION=us-east-1
-VITE_GEMINI_API_KEY=your_gemini_api_key
->>>>>>> 52bec429
 VITE_PERPLEXITY_API_KEY=your_perplexity_api_key
 ```
 
@@ -61,17 +48,9 @@
 │   └── [others]
 ├── services/          # Business logic services (12+ files)
 │   ├── bookService.ts      # Supabase book CRUD operations
-<<<<<<< HEAD
 │   ├── contentService.ts   # AI content generation logic
 │   ├── bedrockService.ts    # Amazon Bedrock API integration
 │   ├── perplexityService.ts # Perplexity API integration
-=======
-│   ├── contentService.ts   # AI content generation logic  
-│   ├── aiServiceRouter.ts  # AI service routing (Bedrock primary, Gemini fallback)
-│   ├── bedrockService.ts   # Amazon Bedrock API integration (primary AI)
-│   ├── geminiService.ts    # Google Gemini API integration (fallback AI)
-│   ├── perplexityService.ts # Perplexity API integration (research)
->>>>>>> 52bec429
 │   ├── ttsService.ts       # Text-to-speech audiobook generation
 │   ├── exportService.ts    # PDF/ZIP export functionality
 │   └── [others]
